--- conflicted
+++ resolved
@@ -23,22 +23,12 @@
         staker1 = address(0x1);
         staker2 = address(0x2);
 
-<<<<<<< HEAD
-        // Deploy contracts
-        stakeManager = new StakeManager();
-        jobsManager = new JobsManager();
-        
-        // Initialize contracts
-        stakeManager.initialize(address(jobsManager));
-        jobsManager.initialize(5, address(stakeManager));
-=======
         // Deploy JobManager first
         jobsManager = new JobsManager();
         jobsManager.initialize(5, address(0)); // Initialize with a dummy jobs manager address first
 
         stakeManager = new StakeManager();
         stakeManager.initialize(address(jobsManager));
->>>>>>> dbdfca23
 
         // Fund test accounts
         vm.deal(staker1, 100 ether);
@@ -46,10 +36,7 @@
     }
 
     function testInitialization() public view {
-<<<<<<< HEAD
-=======
         assertEq(stakeManager.numStakers(), 0);
->>>>>>> dbdfca23
         assertTrue(stakeManager.hasRole(stakeManager.DEFAULT_ADMIN_ROLE(), admin));
         assertEq(stakeManager.numStakers(), 0);
     }
